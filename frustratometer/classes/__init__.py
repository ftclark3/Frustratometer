--- conflicted
+++ resolved
@@ -1,12 +1,3 @@
-from .DCA import DCA
-from .AWSEM import AWSEM
-from .Structure import Structure
-from .Map import Map
-from .Gamma import Gamma
-
-<<<<<<< HEAD
-__all__ = ['DCA', 'AWSEM', 'Structure', 'Map', 'Gamma']
-=======
 """Frustratometer Classes
 
 The Frustratometer contains the AWSEM, DCA, Map, and Structure classes. The user should start off by creating 
@@ -15,7 +6,12 @@
 
 """
 
-__all__ = ['DCA', 'AWSEM', 'Structure', 'Map']
->>>>>>> 2cd4fb61
+from .DCA import DCA
+from .AWSEM import AWSEM
+from .Structure import Structure
+from .Map import Map
+from .Gamma import Gamma
+
+__all__ = ['DCA', 'AWSEM', 'Structure', 'Map', 'Gamma']
 # __all__.extend(DCA.__all__)
 # __all__.extend(AWSEM.__all__)