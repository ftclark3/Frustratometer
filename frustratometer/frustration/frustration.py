import prody
import scipy.spatial.distance as sdist
import numpy as np
from typing import Union
from pathlib import Path

_AA = '-ACDEFGHIKLMNPQRSTVWY'

def compute_mask(distance_matrix: np.array,
                 maximum_contact_distance: Union[float, None] = None,
                 minimum_sequence_separation: Union[int, None] = None) -> np.array:
    """
    Computes a 2D Boolean mask from a given distance matrix based on a distance cutoff and a sequence separation cutoff.

    Parameters
    ----------
    distance_matrix : np.array
        A 2D array where the element at index [i, j] represents the spatial distance
        between residues i and j. This matrix is assumed to be symmetric.
    maximum_contact_distance : float, optional
        The maximum distance of a contact. Pairs of residues with distances less than this
        threshold are marked as True in the mask. If None, the spatial distance criterion
        is ignored and all distances are included. Default is None.
    minimum_sequence_separation : int, optional
        A minimum sequence distance threshold. Pairs of residues with sequence indices
        differing by at least this value are marked as True in the mask. If None,
        the sequence distance criterion is ignored. Default is None.

    Returns
    -------
    mask : np.array
        A 2D Boolean array of the same dimensions as `distance_matrix`. Elements of the mask
        are True where the residue pairs meet the specified `distance_cutoff` and
        `sequence_distance_cutoff` criteria.

    Examples
    --------
    >>> import numpy as np
    >>> dm = np.array([[0, 1, 2], [1, 0, 1], [2, 1, 0]])
    >>> print(compute_mask(dm, distance_cutoff=1.5, sequence_distance_cutoff=1))
    [[False  True False]
     [ True False  True]
     [False  True False]]

    .. todo:: Add chain information for sequence separation
    """
    seq_len = len(distance_matrix)
    mask = np.ones([seq_len, seq_len])
    if minimum_sequence_separation is not None:
        sequence_distance = sdist.squareform(sdist.pdist(np.arange(seq_len)[:, np.newaxis]))
        mask *= sequence_distance >= minimum_sequence_separation
    if maximum_contact_distance is not None:
        mask *= distance_matrix <= maximum_contact_distance

    return mask.astype(np.bool_)


def compute_native_energy(seq: str,
                          potts_model: dict,
                          mask: np.array,
                          ignore_gap_couplings: bool = False,
                          ignore_gap_fields: bool = False) -> float:
    
    """
    Computes the native energy of a protein sequence based on a given Potts model and an interaction mask.
    
    .. math::
        E = \\sum_i h_i + \\frac{1}{2} \\sum_{i,j} J_{ij} \\Theta_{ij}
        
    Parameters
    ----------
    seq : str
        The amino acid sequence of the protein. The sequence is assumed to be in one-letter code. Gaps are represented as '-'. The length of the sequence (L) should match the dimensions of the Potts model.
    potts_model : dict
        A dictionary containing the Potts model parameters 'h' (fields) and 'J' (couplings). The fields are a 2D array of shape (L, 20), where L is the length of the sequence and 20 is the number of amino acids. The couplings are a 4D array of shape (L, L, 20, 20). The fields and couplings are assumed to be in units of energy.
    mask : np.array
        A 2D Boolean array that determines which residue pairs should be considered in the energy computation. The mask should have dimensions (L, L), where L is the length of the sequence.
    ignore_couplings_of_gaps : bool, optional
        If True, couplings involving gaps ('-') in the sequence are set to 0 in the energy calculation.
        Default is False.
    ignore_fields_of_gaps : bool, optional
        If True, fields corresponding to gaps ('-') in the sequence are set to 0 in the energy calculation.
        Default is False.

    Returns
    -------
    energy : float
        The computed energy of the protein sequence based on the Potts model and the interaction mask.

    Examples
    --------
    >>> seq = "ACDEFGHIKLMNPQRSTVWY"
    >>> potts_model = {
        'h': np.random.rand(20, 20),  # Random fields
        'J': np.random.rand(20, 20, 20, 20)  # Random couplings
    }
    >>> mask = np.ones((len(seq), len(seq)), dtype=bool) # Include all pairs
    >>> energy = compute_native_energy(seq, potts_model, mask)
    >>> print(f"Computed energy: {energy:.2f}")

    Notes
    -----
    The energy is computed as the sum of the fields and the half-sum of the couplings for all pairs of residues
    where the mask is True. The division by 2 for the couplings accounts for double-counting in symmetric
    matrices.

    .. todo:: Optimize the computation.
    """
        
    seq_index = np.array([_AA.find(aa) for aa in seq])
    seq_len = len(seq_index)

    pos1, pos2 = np.meshgrid(np.arange(seq_len), np.arange(seq_len), indexing='ij', sparse=True)
    aa1, aa2 = np.meshgrid(seq_index, seq_index, indexing='ij', sparse=True)

    h = -potts_model['h'][range(seq_len), seq_index]
    j = -potts_model['J'][pos1, pos2, aa1, aa2]
    j_prime = j * mask 

    gap_indices=[int(i) for i,j in enumerate(seq) if j=="-"]

    if ignore_gap_couplings==True:
        if len(gap_indices)>0:
            j_prime[gap_indices,:]=False
            j_prime[:,gap_indices]=False

    if ignore_gap_fields==True:
        if len(gap_indices)>0:
            h[gap_indices]=False

    energy = h.sum() + j_prime.sum() / 2
    return energy

def compute_fields_energy(seq: str,
                          potts_model: dict,
                          ignore_fields_of_gaps: bool = False) -> float:
    """
    Computes the fields energy of a protein sequence based on a given Potts model.
    
    .. math::
        E = \\sum_i h_i
        
    Parameters
    ----------
    seq : str
        The amino acid sequence of the protein. The sequence is assumed to be in one-letter code. Gaps are represented as '-'. The length of the sequence (L) should match the dimensions of the Potts model.
    potts_model : dict
        A dictionary containing the Potts model parameters 'h' (fields) and 'J' (couplings). The fields are a 2D array of shape (L, 20), where L is the length of the sequence and 20 is the number of amino acids. The couplings are a 4D array of shape (L, L, 20, 20). The fields and couplings are assumed to be in units of energy.
    ignore_fields_of_gaps : bool, optional
        If True, fields corresponding to gaps ('-') in the sequence are set to 0 in the energy calculation.
        Default is False.

    Returns
    -------
    fields_energy : float
        The computed fields energy of the protein sequence based on the Potts model

    Examples
    --------
    >>> seq = "ACDEFGHIKLMNPQRSTVWY"
    >>> potts_model = {
        'h': np.random.rand(20, 20),  # Random fields
        'J': np.random.rand(20, 20, 20, 20)  # Random couplings
    }
    >>> fields_energy = compute_fields_energy(seq, potts_model)
    >>> print(f"Computed fields energy: {fields_energy:.2f}")
    """
    seq_index = np.array([_AA.find(aa) for aa in seq])
    seq_len = len(seq_index)

    h = -potts_model['h'][range(seq_len), seq_index]
    
    if ignore_fields_of_gaps==True:
        gap_indices=[int(i) for i,j in enumerate(seq) if j=="-"]
        if len(gap_indices)>0:
            h[gap_indices]=False
    fields_energy=h.sum()
    return fields_energy

def compute_couplings_energy(seq: str,
                      potts_model: dict,
                      mask: np.array,
                      ignore_couplings_of_gaps: bool = False) -> float:
    """
    Computes the couplings energy of a protein sequence based on a given Potts model and an interaction mask.
    
    .. math::
        E = \\frac{1}{2} \\sum_{i,j} J_{ij} \\Theta_{ij}
        
    Parameters
    ----------
    seq : str
        The amino acid sequence of the protein. The sequence is assumed to be in one-letter code. Gaps are represented as '-'. The length of the sequence (L) should match the dimensions of the Potts model.
    potts_model : dict
        A dictionary containing the Potts model parameters 'h' (fields) and 'J' (couplings). The fields are a 2D array of shape (L, 20), where L is the length of the sequence and 20 is the number of amino acids. The couplings are a 4D array of shape (L, L, 20, 20). The fields and couplings are assumed to be in units of energy.
    mask : np.array
        A 2D Boolean array that determines which residue pairs should be considered in the energy computation. The mask should have dimensions (L, L), where L is the length of the sequence.
    ignore_couplings_of_gaps : bool, optional
        If True, couplings involving gaps ('-') in the sequence are set to 0 in the energy calculation.
        Default is False.

    Returns
    -------
    couplings_energy : float
        The computed couplings energy of the protein sequence based on the Potts model and the interaction mask.

    Examples
    --------
    >>> seq = "ACDEFGHIKLMNPQRSTVWY"
    >>> potts_model = {
        'h': np.random.rand(20, 20),  # Random fields
        'J': np.random.rand(20, 20, 20, 20)  # Random couplings
    }
    >>> mask = np.ones((len(seq), len(seq)), dtype=bool) # Include all pairs
    >>> couplings_energy = compute_couplings_energy(seq, potts_model, mask)
    >>> print(f"Computed couplings energy: {couplings_energy:.2f}")

    Notes
    -----
    The couplings energy is computed as the half-sum of the couplings for all pairs of residues
    where the mask is True. The division by 2 for the couplings accounts for double-counting in symmetric
    matrices.

    .. todo:: Optimize the computation.
    """
    seq_index = np.array([_AA.find(aa) for aa in seq])
    seq_len = len(seq_index)
    pos1, pos2 = np.meshgrid(np.arange(seq_len), np.arange(seq_len), indexing='ij', sparse=True)
    aa1, aa2 = np.meshgrid(seq_index, seq_index, indexing='ij', sparse=True)

    j = -potts_model['J'][pos1, pos2, aa1, aa2]
    j_prime = j * mask
    if ignore_couplings_of_gaps==True:
        gap_indices=[i for i,j in enumerate(seq) if j=="-"]
        if len(gap_indices)>0:
            j_prime[:,gap_indices]=False
            j_prime[gap_indices,:]=False
    couplings_energy = j_prime.sum() / 2
    return couplings_energy

def compute_sequences_energy(seqs: list,
                             potts_model: dict,
                             mask: np.array,
                             split_couplings_and_fields = False) -> np.array:
    """
    Computes the energy of multiple protein sequences based on a given Potts model and an interaction mask.
    
    .. math::
        E = \\sum_i h_i + \\frac{1}{2} \\sum_{i,j} J_{ij} \\Theta_{ij}
        
    Parameters
    ----------
    seqs : list
        List of amino acid sequences in string format, separated by commas. The sequences are assumed to be in one-letter code. Gaps are represented as '-'. The length of each sequence (L) should all match the dimensions of the Potts model.
    potts_model : dict
        A dictionary containing the Potts model parameters 'h' (fields) and 'J' (couplings). The fields are a 2D array of shape (L, 20), where L is the length of the sequences and 20 is the number of amino acids. The couplings are a 4D array of shape (L, L, 20, 20). The fields and couplings are assumed to be in units of energy.
    mask : np.array
        A 2D Boolean array that determines which residue pairs should be considered in the energy computation. The mask should have dimensions (L, L), where L is the length of the sequences.
    split_couplings_and_fields : bool, optional
        If True, two lists of the sequences' couplings and fields energies are returned.
        Default is False.

    Returns
    -------
    energy (if split_couplings_and_fields==False): float
        The computed energies of the protein sequences based on the Potts model and the interaction mask.
    fields_couplings_energy (if split_couplings_and_fields==True): np.array
        Array containing computed fields and couplings energies of the protein sequences based on the Potts model and the interaction mask. 

    Examples
    --------
    >>> seq_list = ["ACDEFGHIKLMNPQRSTVWY","AKLWYMNPQRSTCDEFGHIV"]
    >>> potts_model = {
        'h': np.random.rand(20, 20),  # Random fields
        'J': np.random.rand(20, 20, 20, 20)  # Random couplings
    }
    >>> mask = np.ones((len(seq_list[0]), len(seq_list[0])), dtype=bool) # Include all pairs
    >>> energies = compute_sequences_energy(seq_list, potts_model, mask)
    >>> print(f"Sequence 1 energy: {energies[0]:.2f}")
    >>> print(f"Sequence 2 energy: {energies[1]:.2f}")

    Notes
    -----
    The couplings energy is computed as the half-sum of the couplings for all pairs of residues
    where the mask is True. The division by 2 for the couplings accounts for double-counting in symmetric
    matrices.

    .. todo:: Optimize the computation.
    """

    seq_index = np.array([[_AA.find(aa) for aa in seq] for seq in seqs])
    N_seqs, seq_len = seq_index.shape
    pos_index=np.repeat([np.arange(seq_len)], N_seqs,axis=0)


    pos1=np.array([np.meshgrid(p, p, indexing='ij', sparse=True)[0] for p in pos_index])
    pos2=np.array([np.meshgrid(p, p, indexing='ij', sparse=True)[1] for p in pos_index])
    aa1=np.array([np.meshgrid(s, s, indexing='ij', sparse=True)[0] for s in seq_index])
    aa2=np.array([np.meshgrid(s, s, indexing='ij', sparse=True)[1] for s in seq_index])
    
    h = -potts_model['h'][pos_index,seq_index]
    j = -potts_model['J'][pos1, pos2, aa1, aa2]
    j_prime = j * mask

    if split_couplings_and_fields:
        fields_couplings_energy=np.array([h.sum(axis=-1),j_prime.sum(axis=-1).sum(axis=-1) / 2])
        return fields_couplings_energy
    else:
        energy = h.sum(axis=-1) + j_prime.sum(axis=-1).sum(axis=-1) / 2
        return energy


def compute_singleresidue_decoy_energy_fluctuation(seq: str,
                                                   potts_model: dict,
                                                   mask: np.array) -> np.array:

    """
    Computes a (Lx21) matrix for a sequence of length L. Row i contains all possible changes in energy upon mutating residue i.
    
    .. math::
        \\Delta H_i = \\Delta h_i + \\sum_k \\Delta j_{ik}
        
    Parameters
    ----------
    seq : str
        The amino acid sequence of the protein. The sequence is assumed to be in one-letter code. Gaps are represented as '-'. The length of the sequence (L) should match the dimensions of the Potts model.
    potts_model : dict
        A dictionary containing the Potts model parameters 'h' (fields) and 'J' (couplings). The fields are a 2D array of shape (L, 20), where L is the length of the sequence and 20 is the number of amino acids. The couplings are a 4D array of shape (L, L, 20, 20). The fields and couplings are assumed to be in units of energy.
    mask : np.array
        A 2D Boolean array that determines which residue pairs should be considered in the energy computation. The mask should have dimensions (L, L), where L is the length of the sequence.

    Returns
    -------
    decoy_energy: np.array
        (Lx21) matrix describing the energetic changes upon mutating a single residue.

    Examples
    --------
    >>> seq = "ACDEFGHIKLMNPQRSTVWY"
    >>> potts_model = {
        'h': np.random.rand(20, 20),  # Random fields
        'J': np.random.rand(20, 20, 20, 20)  # Random couplings
    }
    >>> mask = np.ones((len(seq), len(seq)), dtype=bool) # Include all pairs
    >>> decoy_energy = compute_singleresidue_decoy_energy_fluctuation(seq, potts_model, mask)
    >>> print(f"Matrix of Residue Decoy Energy Fluctuations: "); print(decoy_energy)
    >>> print(f"Matrix Size: "); print(shape(decoy_energy))

    Notes
    -----
    The couplings energy is computed as the half-sum of the couplings for all pairs of residues
    where the mask is True. The division by 2 for the couplings accounts for double-counting in symmetric
    matrices.

    .. todo:: Optimize the computation.
    """
    seq_index = np.array([_AA.find(aa) for aa in seq])
    seq_len = len(seq_index)

    # Create decoys
    pos1, aa1 = np.meshgrid(np.arange(seq_len), np.arange(21), indexing='ij', sparse=True)

    decoy_energy = np.zeros([seq_len, 21])
    decoy_energy -= (potts_model['h'][pos1, aa1] - potts_model['h'][pos1, seq_index[pos1]])  # h correction aa1

    j_correction = np.zeros([seq_len, seq_len, 21])
    # J correction interactions with other aminoacids
    reduced_j = potts_model['J'][range(seq_len), :, seq_index, :].astype(np.float32)
    j_correction += reduced_j[:, pos1, seq_index[pos1]] * mask[:, pos1]
    j_correction -= reduced_j[:, pos1, aa1] * mask[:, pos1]

    # J correction, interaction with self aminoacids
    decoy_energy += j_correction.sum(axis=0)

    return decoy_energy


def compute_mutational_decoy_energy_fluctuation(seq: str,
                                                potts_model: dict,
                                                mask: np.array, ) -> np.array:
    """
    Computes a (LxLx21x21) matrix for a sequence of length L. Matrix[i,j] describes all possible changes in energy upon mutating residue i and j simultaneously.
    
    .. math::
        \Delta H_{ij} = H_i - H_{i'} + H_{j}-H_{j'} + J_{ij} -J_{ij'} + J_{i'j'} - J_{i'j} + \\sum_k {J_{ik} - J_{i'k} + J_{jk} -J_{j'k}}
        
    Parameters
    ----------
    seq : str
        The amino acid sequence of the protein. The sequence is assumed to be in one-letter code. Gaps are represented as '-'. The length of the sequence (L) should match the dimensions of the Potts model.
    potts_model : dict
        A dictionary containing the Potts model parameters 'h' (fields) and 'J' (couplings). The fields are a 2D array of shape (L, 20), where L is the length of the sequence and 20 is the number of amino acids. The couplings are a 4D array of shape (L, L, 20, 20). The fields and couplings are assumed to be in units of energy.
    mask : np.array
        A 2D Boolean array that determines which residue pairs should be considered in the energy computation. The mask should have dimensions (L, L), where L is the length of the sequence.

    Returns
    -------
    decoy_energy2: np.array
        (LxLx21x21) matrix describing the energetic changes upon mutating two residues simultaneously.

    Examples
    --------
    >>> seq = "ACDEFGHIKLMNPQRSTVWY"
    >>> potts_model = {
        'h': np.random.rand(20, 20),  # Random fields
        'J': np.random.rand(20, 20, 20, 20)  # Random couplings
    }
    >>> mask = np.ones((len(seq), len(seq)), dtype=bool) # Include all pairs
    >>> decoy_energy2 = compute_mutational_decoy_energy_fluctuation(seq, potts_model, mask)
    >>> print(f"Matrix of Contact Mutational Decoy Energy Fluctuations: "); print(decoy_energy2)
    >>> print(f"Matrix Size: "); print(shape(decoy_energy2))

    Notes
    -----
    The couplings energy is computed as the half-sum of the couplings for all pairs of residues
    where the mask is True. The division by 2 for the couplings accounts for double-counting in symmetric
    matrices.

    .. todo:: Optimize the computation.
    """
    seq_index = np.array([_AA.find(aa) for aa in seq])
    seq_len = len(seq_index)

    # Create masked decoys
    pos1,pos2=np.where(mask>0)
    contacts_len=len(pos1)

    pos1,aa1,aa2=np.meshgrid(pos1, np.arange(21), np.arange(21), indexing='ij', sparse=True)
    pos2,aa1,aa2=np.meshgrid(pos2, np.arange(21), np.arange(21), indexing='ij', sparse=True)

    #Compute fields
    decoy_energy = np.zeros([contacts_len, 21, 21])
    decoy_energy -= (potts_model['h'][pos1, aa1] - potts_model['h'][pos1, seq_index[pos1]])  # h correction aa1
    decoy_energy -= (potts_model['h'][pos2, aa2] - potts_model['h'][pos2, seq_index[pos2]])  # h correction aa2

    #Compute couplings
    j_correction = np.zeros([contacts_len, 21, 21])
    for pos, aa in enumerate(seq_index):
        # J correction interactions with other aminoacids
        reduced_j = potts_model['J'][pos, :, aa, :].astype(np.float32)
        j_correction += reduced_j[pos1, seq_index[pos1]] * mask[pos, pos1]
        j_correction -= reduced_j[pos1, aa1] * mask[pos, pos1]
        j_correction += reduced_j[pos2, seq_index[pos2]] * mask[pos, pos2]
        j_correction -= reduced_j[pos2, aa2] * mask[pos, pos2]
    # J correction, interaction with self aminoacids
    j_correction -= potts_model['J'][pos1, pos2, seq_index[pos1], seq_index[pos2]] * mask[pos1, pos2]  # Taken two times
    j_correction += potts_model['J'][pos1, pos2, aa1, seq_index[pos2]] * mask[pos1, pos2]  # Added mistakenly
    j_correction += potts_model['J'][pos1, pos2, seq_index[pos1], aa2] * mask[pos1, pos2]  # Added mistakenly
    j_correction -= potts_model['J'][pos1, pos2, aa1, aa2] * mask[pos1, pos2]  # Correct combination
    decoy_energy += j_correction
    
    decoy_energy2=np.zeros([seq_len,seq_len,21,21])
    decoy_energy2[mask]=decoy_energy
    return decoy_energy2


def compute_configurational_decoy_energy_fluctuation(seq: str,
                                                     potts_model: dict,
                                                     mask: np.array, ) -> np.array:
    """
    Computes a (LxLx21x21) matrix for a sequence of length L. Matrix[i,j] describes all possible changes in energy upon mutating and altering the 
    local densities of residue i and j simultaneously.
    
    .. math::
        \Delta H_{ij} = H_i - H_{i'} + H_{j}-H_{j'} + J_{ij} -J_{ij'} + J_{i'j'} - J_{i'j} + \\sum_k {J_{ik} - J_{i'k} + J_{jk} -J_{j'k}}
        
    Parameters
    ----------
    seq : str
        The amino acid sequence of the protein. The sequence is assumed to be in one-letter code. Gaps are represented as '-'. The length of the sequence (L) should match the dimensions of the Potts model.
    potts_model : dict
        A dictionary containing the Potts model parameters 'h' (fields) and 'J' (couplings). The fields are a 2D array of shape (L, 20), where L is the length of the sequence and 20 is the number of amino acids. The couplings are a 4D array of shape (L, L, 20, 20). The fields and couplings are assumed to be in units of energy.
    mask : np.array
        A 2D Boolean array that determines which residue pairs should be considered in the energy computation. The mask should have dimensions (L, L), where L is the length of the sequence.

    Returns
    -------
    decoy_energy2: np.array
        (LxLx21x21) matrix describing the energetic changes upon mutating and altering the local densities of two residues simultaneously.

    Examples
    --------
    >>> seq = "ACDEFGHIKLMNPQRSTVWY"
    >>> potts_model = {
        'h': np.random.rand(20, 20),  # Random fields
        'J': np.random.rand(20, 20, 20, 20)  # Random couplings
    }
    >>> mask = np.ones((len(seq), len(seq)), dtype=bool) # Include all pairs
    >>> decoy_energy2 = compute_configurational_decoy_energy_fluctuation(seq, potts_model, mask)
    >>> print(f"Matrix of Contact Configurational Decoy Energy Fluctuations: "); print(decoy_energy2)
    >>> print(f"Matrix Size: "); print(shape(decoy_energy2))

    Notes
    -----
    The couplings energy is computed as the half-sum of the couplings for all pairs of residues
    where the mask is True. The division by 2 for the couplings accounts for double-counting in symmetric
    matrices.

    .. todo:: Optimize the computation.
    """
    seq_index = np.array([_AA.find(aa) for aa in seq])
    seq_len = len(seq_index)

    # Create masked decoys
    pos1,pos2=np.where(mask>0)
    contacts_len=len(pos1)

    pos1,aa1,aa2=np.meshgrid(pos1, np.arange(21), np.arange(21), indexing='ij', sparse=True)
    pos2,aa1,aa2=np.meshgrid(pos2, np.arange(21), np.arange(21), indexing='ij', sparse=True)

    #Compute fields
    decoy_energy = np.zeros([contacts_len, 21, 21])
    decoy_energy -= (potts_model['h'][pos1, aa1] - potts_model['h'][pos1, seq_index[pos1]])  # h correction aa1
    decoy_energy -= (potts_model['h'][pos2, aa2] - potts_model['h'][pos2, seq_index[pos2]])  # h correction aa2

    #Compute couplings
    j_correction = np.zeros([contacts_len, 21, 21])
    for pos, aa in enumerate(seq_index):
        # J correction interactions with other aminoacids
        reduced_j = potts_model['J'][pos, :, aa, :].astype(np.float32)
        j_correction += reduced_j[pos1, seq_index[pos1]] * mask[pos, pos1]
        j_correction -= reduced_j[pos1, aa1] * mask.mean()
        j_correction += reduced_j[pos2, seq_index[pos2]] * mask[pos, pos2]
        j_correction -= reduced_j[pos2, aa2] * mask.mean()
    # J correction, interaction with self aminoacids
    j_correction -= potts_model['J'][pos1, pos2, seq_index[pos1], seq_index[pos2]] * mask[pos1, pos2]  # Taken two times
    j_correction += potts_model['J'][pos1, pos2, aa1, seq_index[pos2]] * mask.mean()  # Added mistakenly
    j_correction += potts_model['J'][pos1, pos2, seq_index[pos1], aa2] * mask.mean()  # Added mistakenly
    j_correction -= potts_model['J'][pos1, pos2, aa1, aa2] * mask.mean()  # Correct combination
    decoy_energy += j_correction
    
    decoy_energy2=np.zeros([seq_len,seq_len,21,21])
    decoy_energy2[mask]=decoy_energy
    return decoy_energy2


def compute_contact_decoy_energy_fluctuation(seq: str,
                                             potts_model: dict,
                                             mask: np.array) -> np.array:
    r"""
    $$ \Delta DCA_{ij} = \Delta j_{ij} $$
    :param seq:
    :param potts_model:
    :param mask:
    :return:
    """

    seq_index = np.array([_AA.find(aa) for aa in seq])
    seq_len = len(seq_index)

    # Create decoys
    pos1, pos2, aa1, aa2 = np.meshgrid(np.arange(seq_len), np.arange(seq_len), np.arange(21), np.arange(21),
                                       indexing='ij', sparse=True)

    decoy_energy = np.zeros([seq_len, seq_len, 21, 21])
    decoy_energy += potts_model['J'][pos1, pos2, seq_index[pos1], seq_index[pos2]] * mask[pos1, pos2]  # Old coupling
    decoy_energy -= potts_model['J'][pos1, pos2, aa1, aa2] * mask[pos1, pos2]  # New Coupling

    return decoy_energy


def compute_decoy_energy(seq: str, potts_model: dict, mask: np.array, kind='singleresidue') -> np.array:
    """
    Computes all possible decoy energies.
    
    Parameters
    ----------
    seq : str
        The amino acid sequence of the protein. The sequence is assumed to be in one-letter code. Gaps are represented as '-'. The length of the sequence (L) should match the dimensions of the Potts model.
    potts_model : dict
        A dictionary containing the Potts model parameters 'h' (fields) and 'J' (couplings). The fields are a 2D array of shape (L, 20), where L is the length of the sequence and 20 is the number of amino acids. The couplings are a 4D array of shape (L, L, 20, 20). The fields and couplings are assumed to be in units of energy.
    mask : np.array
        A 2D Boolean array that determines which residue pairs should be considered in the energy computation. The mask should have dimensions (L, L), where L is the length of the sequence.
    kind : str
        Kind of decoys generated. Options: "singleresidue," "mutational," "configurational," and "contact." 
    Returns
    -------
    decoy_energy: np.array
        Matrix describing all possible decoy energies.

    Examples
    --------
    >>> seq = "ACDEFGHIKLMNPQRSTVWY"
    >>> potts_model = {
        'h': np.random.rand(20, 20),  # Random fields
        'J': np.random.rand(20, 20, 20, 20)  # Random couplings
    }
    >>> mask = np.ones((len(seq), len(seq)), dtype=bool) # Include all pairs
    >>> kind = "singleresidue"
    >>> decoy_energy = compute_decoy_energy(seq, potts_model, mask, kind)
    >>> print(f"Matrix of Single Residue Decoy Energo: "); print(decoy_energy2)
    >>> print(f"Matrix Size: "); print(shape(decoy_energy2))

    Notes
    -----
    The couplings energy is computed as the half-sum of the couplings for all pairs of residues
    where the mask is True. The division by 2 for the couplings accounts for double-counting in symmetric
    matrices.

    .. todo:: Optimize the computation.
    """

    native_energy = compute_native_energy(seq, potts_model, mask)
    if kind == 'singleresidue':
        decoy_energy=native_energy + compute_singleresidue_decoy_energy_fluctuation(seq, potts_model, mask)
    elif kind == 'mutational':
        decoy_energy=native_energy + compute_mutational_decoy_energy_fluctuation(seq, potts_model, mask)
    elif kind == 'configurational':
        decoy_energy=native_energy + compute_configurational_decoy_energy_fluctuation(seq, potts_model, mask)
    elif kind == 'contact':
        decoy_energy=native_energy + compute_contact_decoy_energy_fluctuation(seq, potts_model, mask)
    return decoy_energy

def compute_aa_freq(seq, include_gaps=True):
    """
    Calculates amino acid frequencies in given sequence

    Parameters
    ----------
    seq :  str
        The amino acid sequence of the protein. The sequence is assumed to be in one-letter code. Gaps are represented as '-'.
    include_gaps: bool
        If True, frequencies of gaps ('-') in the sequence are set to 0.
        Default is True.
        

    Returns
    -------
    aa_freq: np.array
        Array of frequencies of all 21 possible amino acids within sequence
    """
    seq_index = np.array([_AA.find(aa) for aa in seq])
    aa_freq = np.array([(seq_index == i).sum() for i in range(21)])
    if not include_gaps:
        aa_freq[0] = 0
    return aa_freq


def compute_contact_freq(seq):
    """
    Calculates contact frequencies in given sequence

    Parameters
    ----------
    seq :  str
        The amino acid sequence of the protein. The sequence is assumed to be in one-letter code. Gaps are represented as '-'.
        
    Returns
    -------
    contact_freq: np.array
        21x21 array of frequencies of all possible contacts within sequence.
    """
    seq_index = np.array([_AA.find(aa) for aa in seq])
    aa_freq = np.array([(seq_index == i).sum() for i in range(21)], dtype=np.float64)
    aa_freq /= aa_freq.sum()
    contact_freq = (aa_freq[:, np.newaxis] * aa_freq[np.newaxis, :])
    return contact_freq


def compute_single_frustration(decoy_fluctuation,
                               aa_freq=None,
                               correction=0):
    """
    Calculates single residue frustration indices

    Parameters
    ----------
    decoy_fluctuation: np.array
        (Lx21) matrix for a sequence of length L, describing the energetic changes upon mutating a single residue. 
    aa_freq: np.array
        Array of frequencies of all 21 possible amino acids within sequence
        
    Returns
    -------
    frustration: np.array
        Array of length L featuring single residue frustration indices.
    """
    if aa_freq is None:
        aa_freq = np.ones(21)
    mean_energy = (aa_freq * decoy_fluctuation).sum(axis=1) / aa_freq.sum()
    std_energy = np.sqrt(
        ((aa_freq * (decoy_fluctuation - mean_energy[:, np.newaxis]) ** 2) / aa_freq.sum()).sum(axis=1))
    frustration = -mean_energy / (std_energy + correction)
    frustration *= -1
    return frustration


def compute_pair_frustration(decoy_fluctuation,
                             contact_freq: Union[None, np.array],
                             correction=0) -> np.array:
    """
    Calculates pair residue frustration indices

    Parameters
    ----------
    decoy_fluctuation: np.array
        (LxLx21x21) matrix for a sequence of length L, describing the energetic changes upon mutating two residues simultaneously. 
    contact_freq: np.array
        21x21 array of frequencies of all possible contacts within sequence.
        
    Returns
    -------
    contact_frustration: np.array
        LxL array featuring pair frustration indices (mutational or configurational frustration, depending on 
        decoy_fluctuation matrix provided)
    """
    if contact_freq is None:
        contact_freq = np.ones([21, 21])
    decoy_energy = decoy_fluctuation
    seq_len = decoy_fluctuation.shape[0]
    average = np.average(decoy_energy.reshape(seq_len * seq_len, 21 * 21), weights=contact_freq.flatten(), axis=-1)
    variance = np.average((decoy_energy.reshape(seq_len * seq_len, 21 * 21) - average[:, np.newaxis]) ** 2,
                          weights=contact_freq.flatten(), axis=-1)
    mean_energy = average.reshape(seq_len, seq_len)
    std_energy = np.sqrt(variance).reshape(seq_len, seq_len)
    contact_frustration = -mean_energy / (std_energy + correction)
    contact_frustration *= -1
    return contact_frustration


def compute_scores(potts_model: dict) -> np.array:
    """
    Computes contact scores based on the Frobenius norm
    
    .. math::
        CN[i,j] = \\frac{F[i,j] - F[i,:] * F[:,j}{F[:,:]}

    Parameters
    ----------
    potts_model :  dict
        Potts model containing the couplings in the "J" key

    Returns
    -------
    corr_norm : np.array
        Contact score matrix (N x N)
    """
    j = potts_model['J']
    n, _, __, q = j.shape
    norm = np.linalg.norm(j.reshape(n * n, q * q), axis=1).reshape(n, n)  # Frobenius norm
    norm_mean = np.mean(norm, axis=0) / (n - 1) * n
    norm_mean_all = np.mean(norm) / (n - 1) * n
    corr_norm = norm - norm_mean[:, np.newaxis] * norm_mean[np.newaxis, :] / norm_mean_all
    corr_norm[np.diag_indices(n)] = 0
    corr_norm = np.mean([corr_norm, corr_norm.T], axis=0)  # Symmetrize matrix
    return corr_norm


def compute_roc(scores, distance_matrix, cutoff):

    """
    Computes Receiver Operating Characteristic (ROC) curve of 
    predicted and true contacts (identified from the distance matrix).

    Parameters
    ----------
    scores :  np.array
        Contact score matrix (N x N)
    distance_matrix : np.array
        LxL array for sequence of length L, describing distances between contacts
    cutoff : float
        Distance cutoff for contacts

    Returns
    -------
    roc_score : np.array
        Array containing lists of false and true positive rates 
    """

    scores = sdist.squareform(scores)
    distance = sdist.squareform(distance_matrix)
    results = np.array([np.array(scores), np.array(distance)])
    results = results[:, results[0, :].argsort()[::-1]]  # Sort results by score
    if cutoff!= None:
        contacts = results[1] <= cutoff
    else:
        contacts = results[1]>0
    not_contacts = ~contacts
    tpr = np.concatenate([[0], contacts.cumsum() / contacts.sum()])
    fpr = np.concatenate([[0], not_contacts.cumsum() / not_contacts.sum()])
    roc_score=np.array([fpr, tpr])
    return roc_score


def compute_auc(roc_score):
    """
    Computes Area Under Curve (AUC) of calculated ROC distribution

    Parameters
    ----------
    roc_score : np.array
        Array containing lists of false and true positive rates 

    Returns
    -------
    auc : float
        AUC value
    """
    fpr, tpr = roc
    auc = np.sum(tpr[:-1] * (fpr[1:] - fpr[:-1]))
    return auc


def plot_roc(roc_score):
    """
    Plot ROC distribution

    Parameters
    ----------
    roc_score : np.array
        Array containing lists of false and true positive rates 
    """
    import matplotlib.pyplot as plt
    plt.plot(roc[0], roc[1])
    plt.xlabel('False positive rate (1-specificity)')
    plt.ylabel('True positive rate (sensiticity)')
    plt.suptitle('Receiver operating characteristic')
    plt.xlim(0, 1)
    plt.ylim(0, 1)
    plt.plot([0, 1], [0, 1], '--')


def plot_singleresidue_decoy_energy(decoy_energy, native_energy, method='clustermap'):
    """
    Plot comparison of single residue decoy energies, relative to the native energy

    Parameters
    ----------
    decoy_energy : np.array
        Lx21 array of decoy energies
    native_energy : float
        Native energy value
    method : str
        Options: "clustermap", "heatmap"
    """
    import seaborn as sns
    if method=='clustermap':
        f=sns.clustermap
    elif method == 'heatmap':
        f = sns.heatmap
    g = f(decoy_energy, cmap='RdBu_r',
          vmin=native_energy - decoy_energy.std() * 3,
          vmax=native_energy + decoy_energy.std() * 3)
    AA_dict = {str(i): _AA[i] for i in range(len(_AA))}
    new_ticklabels = []
    if method == 'clustermap':
        ax_heatmap = g.ax_heatmap
    else:
        ax_heatmap = g.axes
    for t in ax_heatmap.get_xticklabels():
        t.set_text(AA_dict[t.get_text()])
        new_ticklabels += [t]
    ax_heatmap.set_xticklabels(new_ticklabels)
    return g


<<<<<<< HEAD
def write_tcl_script(pdb_file, chain, mask, distance_matrix, distance_cutoff, single_frustration, pair_frustration, tcl_script='frustration.tcl',
                     max_connections=None, movie_name=None, still_image_name=None):
=======
def write_tcl_script(pdb_file: Union[Path,str], chain: str, mask: np.array, distance_matrix: np.array, distance_cutoff: float, single_frustration: np.array,
                    pair_frustration: np.array, tcl_script: Union[Path, str] ='frustration.tcl',max_connections: int =None, movie_name: Union[Path, str] =None)->Union[Path, str]:
    """
    Writes a tcl script that can be run with VMD to superimpose the frustration patterns onto the corresponding PDB structure. 

    Parameters
    ----------
    pdb_file :  Path or str
        pdb file name
    chain : str
        Select chain from pdb
    mask : np.array
        A 2D Boolean array that determines which residue pairs should be considered in the energy computation. The mask should have dimensions (L, L), where L is the length of the sequence.
    distance_matrix : np.array
        LxL array for sequence of length L, describing distances between contacts
    distance_cutoff : float
        Maximum distance at which a contact occurs
    single_frustration : np.array
        Array containing single residue frustration index values
    pair_frustration : np.array
        Array containing pair (ex. configurational, mutational, contact) frustration index values
    tcl_script : Path or str
        Output tcl script file with static structure
    max_connections : int
        Maximum number of pair frustration values visualized in tcl file
    movie_name : Path or str
        Output tcl script file with rotating structure
    

    Returns
    -------
    tcl_script : Path or str
        tcl script file
    """
>>>>>>> 2cd4fb61
    fo = open(tcl_script, 'w+')
    single_frustration = np.nan_to_num(single_frustration,nan=0,posinf=0,neginf=0)
    pair_frustration = np.nan_to_num(pair_frustration,nan=0,posinf=0,neginf=0)
    
    
    structure = prody.parsePDB(str(pdb_file))
    selection = structure.select('protein', chain=chain)
    residues = np.unique(selection.getResnums())

    fo.write(f'[atomselect top all] set beta 0\n')
    # Single residue frustration
    for r, f in zip(residues, single_frustration):
        # print(f)
        fo.write(f'[atomselect top "chain {chain} and residue {int(r)}"] set beta {f}\n')

    # Mutational frustration:
    r1, r2 = np.meshgrid(residues, residues, indexing='ij')
    sel_frustration = np.array([r1.ravel(), r2.ravel(), pair_frustration.ravel(),distance_matrix.ravel(), mask.ravel()]).T
    #Filter with mask and distance
    if distance_cutoff:
        mask_dist=(sel_frustration[:, -2] <= distance_cutoff)
    else:
        mask_dist=np.ones(len(sel_frustration),dtype=bool)
    sel_frustration = sel_frustration[mask_dist & (sel_frustration[:, -1] > 0)]
    
    minimally_frustrated = sel_frustration[sel_frustration[:, 2] < -0.78]
    #minimally_frustrated = sel_frustration[sel_frustration[:, 2] < -1.78]
    sort_index = np.argsort(minimally_frustrated[:, 2])
    minimally_frustrated = minimally_frustrated[sort_index]
    if max_connections:
        minimally_frustrated = minimally_frustrated[:max_connections]
    fo.write('draw color green\n')
    

    for (r1, r2, f, d ,m) in minimally_frustrated:
        r1=int(r1)
        r2=int(r2)
        if abs(r1-r2) == 1: # don't draw interactions between residues adjacent in sequence
            continue
        pos1 = selection.select(f'resid {r1} and chain {chain} and (name CB or (resname GLY and name CA))').getCoords()[0]
        pos2 = selection.select(f'resid {r2} and chain {chain} and (name CB or (resname GLY and name CA))').getCoords()[0]
        distance = np.linalg.norm(pos1 - pos2)
        if d > 9.5 or d < 3.5:
            continue
        fo.write(f'lassign [[atomselect top "resid {r1} and name CA and chain {chain}"] get {{x y z}}] pos1\n')
        fo.write(f'lassign [[atomselect top "resid {r2} and name CA and chain {chain}"] get {{x y z}}] pos2\n')
        if 3.5 <= distance <= 6.5:
            fo.write(f'draw line $pos1 $pos2 style solid width 2\n')
        else:
            fo.write(f'draw line $pos1 $pos2 style dashed width 2\n')

    frustrated = sel_frustration[sel_frustration[:, 2] > 1]
    #frustrated = sel_frustration[sel_frustration[:, 2] > 0]
    sort_index = np.argsort(frustrated[:, 2])[::-1]
    frustrated = frustrated[sort_index]
    if max_connections:
        frustrated = frustrated[:max_connections]
    fo.write('draw color red\n')
    for (r1, r2, f ,d, m) in frustrated:
        r1=int(r1)
        r2=int(r2)
        if d > 9.5 or d < 3.5:
            continue
        fo.write(f'lassign [[atomselect top "resid {r1} and name CA and chain {chain}"] get {{x y z}}] pos1\n')
        fo.write(f'lassign [[atomselect top "resid {r2} and name CA and chain {chain}"] get {{x y z}}] pos2\n')
        if 3.5 <= d <= 6.5:
            fo.write(f'draw line $pos1 $pos2 style solid width 2\n')
        else:
            fo.write(f'draw line $pos1 $pos2 style dashed width 2\n')
    
    fo.write('''mol delrep top 0
            mol color Beta
            mol representation NewCartoon 0.300000 10.000000 4.100000 0
            mol selection all
            mol material Opaque
            mol addrep top
            color scale method GWR
            ''')
    
    if movie_name:
        fo.write('''axes location Off
            color Display Background white
            display resize 800 800
            display projection Orthographic
            display depthcue off
            display resetview
            display resize [expr [lindex [display get size] 0]/2*2] [expr [lindex [display get size] 1]/2*2] ;#Resize display to even height and width
            display update ui

            # Set up the movie directory and base file name
            mkdir movie_tmp
            set workdir "movie_tmp"
            ''' + f'set basename "{movie_name}"' + '''
            set numframes 360
            set framerate 25

            # Function to rotate the molecule and capture frames
            proc captureFrames {} {
                global workdir basename numframes
                for {set i 0} {$i < $numframes} {incr i} {
                    # Rotate the molecule around the Y-axis
                    rotate y by 1
                    
                    # Capture the frame
                    set output [format "%s/$basename.%05d.tga" $workdir $i]
                    render snapshot $output
                }
            }

            # Function to convert frames to MP4
            proc convertToMP4 {} {
                global workdir basename numframes framerate

                set mybasefilename [format "%s/%s" $workdir $basename]
                set outputFile [format "%s.mp4" $basename]
                
                # Construct and execute the ffmpeg command
                
                set command "ffmpeg -y -framerate $framerate -i $mybasefilename.%05d.tga -c:v libx264 -profile:v high -crf 20 -pix_fmt yuv420p $outputFile"
                puts "Executing: $command"
                exec ffmpeg -y -framerate $framerate -i $mybasefilename.%05d.tga -c:v libx264 -profile:v high -crf 20 -pix_fmt yuv420p $outputFile >&@ stdout
            }

            # Main script execution
            captureFrames
            convertToMP4

            # Cleanup the TGA files if desired
            for {set i 0} {$i < $numframes} {incr i} {
                set output [format "%s/$basename.%05d.tga" $workdir $i]
                exec rm $output
            }
            exit
        ''')
    elif still_image_name:
        fo.write(f'set output "{still_image_name}"' + '''
            render snapshot $output
            exit
        ''')
    fo.close()
    return tcl_script


def call_vmd(pdb_file: Union[Path,str], tcl_script: Union[Path,str]):
    """
    Calls VMD program with given pdb file and tcl script to visualize frustration patterns

    Parameters
    ----------
    pdb_file :  Path or str
        pdb file name
    tcl_script : Path or str
        Output tcl script file with static structure
    """
    import subprocess
    return subprocess.Popen(['vmd', '-e', tcl_script, pdb_file], stdin=subprocess.PIPE)


def canvas(with_attribution=True):
    """
    Placeholder function to show example docstring (NumPy format).

    Replace this function and doc string for your own project.

    Parameters
    ----------
    with_attribution : bool, Optional, default: True
        Set whether or not to display who the quote is from.

    Returns
    -------
    quote : str
        Compiled string including quote and optional attribution.
    """

    quote = "The code is but a canvas to our imagination."
    if with_attribution:
        quote += "\n\t- Adapted from Henry David Thoreau"
    return quote

<|MERGE_RESOLUTION|>--- conflicted
+++ resolved
@@ -854,12 +854,8 @@
     return g
 
 
-<<<<<<< HEAD
-def write_tcl_script(pdb_file, chain, mask, distance_matrix, distance_cutoff, single_frustration, pair_frustration, tcl_script='frustration.tcl',
-                     max_connections=None, movie_name=None, still_image_name=None):
-=======
 def write_tcl_script(pdb_file: Union[Path,str], chain: str, mask: np.array, distance_matrix: np.array, distance_cutoff: float, single_frustration: np.array,
-                    pair_frustration: np.array, tcl_script: Union[Path, str] ='frustration.tcl',max_connections: int =None, movie_name: Union[Path, str] =None)->Union[Path, str]:
+                    pair_frustration: np.array, tcl_script: Union[Path, str] ='frustration.tcl',max_connections: int =None, movie_name: Union[Path, str] =None, still_image_name: Union[Path, str] =None) -> Union[Path, str]:
     """
     Writes a tcl script that can be run with VMD to superimpose the frustration patterns onto the corresponding PDB structure. 
 
@@ -884,7 +880,9 @@
     max_connections : int
         Maximum number of pair frustration values visualized in tcl file
     movie_name : Path or str
-        Output tcl script file with rotating structure
+        Output movie file with rotating structure
+    still_image_name : Path or str
+        Output image file with still image
     
 
     Returns
@@ -892,7 +890,6 @@
     tcl_script : Path or str
         tcl script file
     """
->>>>>>> 2cd4fb61
     fo = open(tcl_script, 'w+')
     single_frustration = np.nan_to_num(single_frustration,nan=0,posinf=0,neginf=0)
     pair_frustration = np.nan_to_num(pair_frustration,nan=0,posinf=0,neginf=0)
