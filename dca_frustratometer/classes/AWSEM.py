--- conflicted
+++ resolved
@@ -46,7 +46,6 @@
     aa_map_awsem_list = [0, 0, 4, 3, 6, 13, 7, 8, 9, 11, 10, 12, 2, 14, 5, 1, 15, 16, 19, 17, 18] #A gap is equivalent to Alanine
     aa_map_awsem_x, aa_map_awsem_y = np.meshgrid(aa_map_awsem_list, aa_map_awsem_list, indexing='ij')
 
-<<<<<<< HEAD
     electrostatics_screening_length = 10
     
     def __init__(self, 
@@ -66,10 +65,6 @@
         self.distance_matrix=pdb_structure.distance_matrix
         self.sequence_cutoff=sequence_cutoff
         self.distance_cutoff=distance_cutoff
-=======
-    def __init__(self, pdb_structure,sequence_cutoff: typing.Union[float, None] = None,
-                 distance_cutoff: typing.Union[float, None] = None):
->>>>>>> 72d01cfd
         
         self._sequence=pdb_structure.sequence
         self._structure=pdb_structure.structure
@@ -91,16 +86,11 @@
         #resname = [self.gamma_se_map_3_letters[aa] for aa in selection_CB.getResnames()]
 
         #Calculate sequence mask
-<<<<<<< HEAD
         sequence_mask_rho = abs(np.expand_dims(resid, 0) - np.expand_dims(resid, 1)) >= min_sequence_separation_rho
         sequence_mask_contact = abs(np.expand_dims(resid, 0) - np.expand_dims(resid, 1)) >= min_sequence_separation_contact
 
         self.sequence_mask_rho=sequence_mask_rho
         self.sequence_mask_contact=sequence_mask_contact
-=======
-        sequence_mask_rho = abs(np.expand_dims(resid, 0) - np.expand_dims(resid, 1)) >= self.min_sequence_separation_rho
-        sequence_mask_contact = abs(np.expand_dims(resid, 0) - np.expand_dims(resid, 1)) >= self.min_sequence_separation_contact
->>>>>>> 72d01cfd
         # Calculate rho
         rho = 0.25 
         rho *= (1 + np.tanh(self.eta * (self._distance_matrix- self.r_min))) 
