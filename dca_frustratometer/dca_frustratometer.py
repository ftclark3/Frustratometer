--- conflicted
+++ resolved
@@ -38,8 +38,7 @@
     Returns
     -------
     pfamID : str
-        PFAM family ID       
-        
+        PFAM family ID
     """
 
     # TODO fix function
@@ -65,21 +64,8 @@
         pfamID = 'null'
     return int(start), int(end)
 
-<<<<<<< HEAD
 
 def download_alignment_from_interpro(pfamID,
-=======
-def download_alignment_from_pfam(pfamID):
-    """'
-    Downloads a single pfam alignment
-    """
-    # TODO fix function
-    import urllib.request
-    urllib.request.urlretrieve('http://pfam.xfam.org/family/%s/alignment/full' % pfamID,
-                               "%s%s.stockholm" % (directory, pfamID))
-
-def download_alignment_from_interpro(pfamID, 
->>>>>>> f4ec9299
                                      alignment_type='uniprot',
                                      output_file=None):
     """'
@@ -290,7 +276,7 @@
     else:
         print("Incorrect alignment type input")
         alignment_file=None
-        
+
     filtered_alignment_file=convert_and_filter_alignment(alignment_file)
     return filtered_alignment_file
 
@@ -313,20 +299,19 @@
     # Create database directory
     databases_directory=f"{_path}/Databases"
     PFAM_alignments_directory=f"{databases_directory}/PFAM_Full_Alignments"
-    
+
     if not os.path.exists(databases_directory):
         os.mkdir(databases_directory)
     if not os.path.exists(PFAM_alignments_directory):
         os.mkdir(PFAM_alignments_directory)
-        
+
     alignment_file=f"{PFAM_alignments_directory}/{pfamID}_full.sto"
-    urllib.request.urlretrieve(f"https://www.ebi.ac.uk/interpro/api/entry/pfam/{pfamID}/?annotation=alignment:full", 
+    urllib.request.urlretrieve(f"https://www.ebi.ac.uk/interpro/api/entry/pfam/{pfamID}/?annotation=alignment:full",
                                alignment_file)
     return alignment_file
-    
-
-
-def create_alignment_jackhmmer(sequence, pdb_name,
+
+
+def create_alignment_jackhmmer_deprecated(sequence, pdb_name,
                                database=f'{_path}/Uniprot_Sequence_Database_Files/uniprot_sprot.fasta',
                                output_file=None,
                                log_file=None):
@@ -341,16 +326,51 @@
     """
     # TODO: pass options for jackhmmer
     # jackhmmer and databases required
-    
+    import subprocess
+    import tempfile
+
+    if output_file is None:
+        output = tempfile.NamedTemporaryFile(mode="w", prefix="dcaf_", suffix='_alignment.sto')
+        output_file = output.name
+
+    with tempfile.NamedTemporaryFile(mode="w", prefix="dcaf_", suffix='_sequence.fa') as fasta_file:
+        fasta_file.write(f'>{pdb_name}\n{sequence}\n')
+        fasta_file.flush()
+        if log_file is None:
+            subprocess.call(
+                ['jackhmmer', '-A', output_file, '--noali', '-E', '1E-8',
+                 '--incE', '1E-10', fasta_file.name, database], stdout=subprocess.DEVNULL)
+        else:
+            with open(log_file, 'w') as log:
+                subprocess.call(
+                    ['jackhmmer', '-A', output_file, '--noali', '-E', '1E-8',
+                     '--incE', '1E-10', fasta_file.name, database], stdout=log)
+
+def create_alignment_jackhmmer(sequence, pdb_name,
+                               database=f'{_path}/Uniprot_Sequence_Database_Files/uniprot_sprot.fasta',
+                               output_file=None,
+                               log_file=None):
+    """
+
+    :param sequence:
+    :param PDB Name:
+    :param database:
+    :param output_file:
+    :param log_file:
+    :return:
+    """
+    # TODO: pass options for jackhmmer
+    # jackhmmer and databases required
+
     # Create database directory
     databases_directory=f"{_path}/Databases"
     jackhmmer_alignments_directory=f"{databases_directory}/Jackhmmer_Alignments"
-    
+
     if not os.path.exists(databases_directory):
         os.mkdir(databases_directory)
     if not os.path.exists(jackhmmer_alignments_directory):
         os.mkdir(jackhmmer_alignments_directory)
-        
+
     import tempfile
 
     if output_file is None:
@@ -370,7 +390,7 @@
                     ['jackhmmer', '-A', output_file, '--noali', '-E', '1E-8',
                      '--incE', '1E-10', fasta_file.name, database], stdout=log)
     return output.name
-                
+
 def convert_and_filter_alignment(alignment_file):
     """
     Filter PDB alignment
@@ -404,7 +424,7 @@
         aligned_sequence = [list(record.seq)[i] for i in range(len(list(record.seq))) if i not in index_mask]
         output_handle.write(">%s\n" % record.id + "".join(aligned_sequence) + '\n')
     output_handle.close()
-    
+
     output_file_name=f"{alignment_file_name}_gaps_filtered.fasta"
     return output_file_name
 
@@ -888,7 +908,7 @@
         self._native_energy = None
         self._decoy_fluctuation = {}
         return self
-    
+
     @classmethod
     def from_pdb_file(cls,
                       alignment_source: str,
@@ -963,7 +983,7 @@
         Returns PDBid from pdb name
         """
         return self._pdb_file.stem
-    
+
     @property
     def pfamID(self, value):
         """
@@ -1012,6 +1032,25 @@
         self._distance_matrix_method = value
         self._native_energy = None
         self._decoy_fluctuation = {}
+
+    # @property
+    # def potts_model_file(self):
+    #     return self._potts_model_file
+    #
+    # @potts_model_file.setter
+    # def potts_model_file(self, value):
+    #     if value == None:
+    #         print("Generating PDB alignment using Jackhmmer")
+    #         create_alignment_jackhmmer(self.sequence, self.pdb_name,
+    #                                    output_file="dcaf_{}_alignment.sto".format(self.pdb_name))
+    #         convert_and_filter_alignment(self.pdb_name)
+    #         compute_plm(self.pdb_name)
+    #         raise ValueError("Need to generate potts model")
+    #     else:
+    #         self.potts_model = load_potts_model(value)
+    #         self._potts_model_file = value
+    #         self._native_energy = None
+    #         self._decoy_fluctuation = {}
 
     @property
     def potts_model(self):
