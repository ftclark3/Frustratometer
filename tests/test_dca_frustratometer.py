"""
Unit and regression test for the dca_frustratometer package.
"""

# Import package, test suite, and other packages as needed
import sys
import dca_frustratometer
import numpy as np
from pathlib import Path
import tempfile
import pytest
from dca_frustratometer.utils import _path
import Bio.AlignIO

data_path = dca_frustratometer.utils.create_directory(_path/'..'/'tests'/'data')
#scratch_path = dca_frustratometer.utils.create_directory(_path/'..'/'tests'/'scratch')

def test_dca_frustratometer_imported():
    """Sample test, will always pass so long as import statement worked."""
    assert "dca_frustratometer" in sys.modules

def test_download_pfam_database():
    """Downloads a small database from Pfam and tests that the files are splitted correctly."""

    # Define the input parameters and expected output file names
    name = 'pfam_dead'
    url = 'https://ftp.ebi.ac.uk/pub/databases/Pfam/current_release/Pfam-A.dead.gz' #Small database
    non_existent_file = 'Unknown.sto'
    expected_file = 'PF00065.sto'

    # Use a temporary directory to store the downloaded and split files
    with tempfile.TemporaryDirectory() as scratch_path:
        scratch_path = Path(scratch_path)

        # Call the download_database function with the specified URL and name
        alignments_path = dca_frustratometer.pfam.download_database(scratch_path, url=url, name=name)

        # Check that the non-existent file is not present in the downloaded files
        assert not (alignments_path / non_existent_file).exists(), f"{non_existent_file} should not exist in the downloaded files."

        # Check that the expected file is present in the downloaded files
        assert (alignments_path / expected_file).exists(), f"{expected_file} should exist in the downloaded files."

def test_get_alignment_from_database():
    """Test that the get_alignment function retrieves the correct alignment files."""
    # Test the first alignment (PF17182)
    alignment_file = dca_frustratometer.pfam.get_alignment('PF17182', data_path / 'pfam_database')
    assert alignment_file.exists()
    alignment_text = alignment_file.read_text()
    assert "#=GF AC   PF17182" in alignment_text

    # Test the second alignment (PF09696)
    alignment_file = dca_frustratometer.pfam.get_alignment('PF09696', data_path / 'pfam_database')
    assert alignment_file.exists()
    alignment_text = alignment_file.read_text()
    assert "#=GF AC   PF09696" in alignment_text

def test_download_pfam_alignment():
    """Test that the download_pfam_alignment function downloads the correct alignment."""
    
    # Create a temporary output file
    with tempfile.NamedTemporaryFile(mode="w", prefix="dcaf_", suffix='_interpro.sto') as output_handle:
        output = Path(output_handle.name)
        assert output.exists()

        # Check that the output file is initially empty
        output_text = output.read_text()
        assert output_text == ""

        # Download the PF09696 alignment
        output = dca_frustratometer.pfam.alignment('PF09696', output)
        assert output.exists()

        # Check that the downloaded alignment is correct
        output_text = output.read_text()
        assert "#=GF AC   PF09696" in output_text

    # Check that the temporary output file is deleted after the context is closed
    assert not output.exists()

def test_filter_alignment_memory():
    """Test the filter_alignment function using the in-memory method."""
    alignment_file = data_path / 'pfam_database' / 'PF09696.12.sto'
    expected_filtered_sequence = '-IQTPSGLALLELQGTINLPEDAVDSDGKAT-------------KSIPVGRIDFPDYHPDTQSTAWMKRVYLYVGPHQRLTGEVKKLPKAIAIVRKKDGASNG-----------------------------------------'

    with tempfile.NamedTemporaryFile(mode="w", prefix="dcaf_", suffix='_filtered_memory.sto') as output_handle:
        output_file = Path(output_handle.name)

        # Filter the alignment using the in-memory method
        filtered_file = dca_frustratometer.filter.filter_alignment(alignment_file, output_file)

        # Check the results of the filtering
        assert filtered_file.exists()
        unfiltered_alignment = Bio.AlignIO.read(alignment_file, 'stockholm')
        filtered_alignment = Bio.AlignIO.read(filtered_file, 'fasta')
        assert len(unfiltered_alignment) == len(filtered_alignment)
        assert unfiltered_alignment.get_alignment_length() > filtered_alignment.get_alignment_length()
        assert filtered_alignment.get_alignment_length() == len(expected_filtered_sequence)
        assert filtered_alignment[0].seq == expected_filtered_sequence

def test_filter_alignment_lowmem():
    """Test the filter_alignment function using the low-memory method."""
    alignment_file = data_path / 'pfam_database' / 'PF17182.6.sto'
    expected_filtered_sequence = 'QHDSMFTINSDYDAYLLDFPLLGDDFLLYLARMELRCRFKRTERVLQSGLCVSGQTISGARSRLHHLLVNKTQIIVNIGSVDIMRGRPIVQIQHDFRQLVK'\
                                 'DMHNRGLVPILTTLAPLANYCHDKAMCDKVVKFNQFIWKECASYLKVIDIHSCLVNENGVVRFDCFQYSSRNVTGSKESYVFWNKIGRQRVLQMIEASLE'

    with tempfile.NamedTemporaryFile(mode="w", prefix="dcaf_", suffix='_filtered_disk.sto') as output_handle:
        output_file = Path(output_handle.name)

        # Filter the alignment using the low-memory method
        filtered_file = dca_frustratometer.filter.filter_alignment_lowmem(alignment_file, output_file)

        # Check the results of the filtering
        assert filtered_file.exists()
        unfiltered_alignment = Bio.AlignIO.read(alignment_file, 'stockholm')
        filtered_alignment = Bio.AlignIO.read(filtered_file, 'fasta')
        assert len(unfiltered_alignment) == len(filtered_alignment)
        assert unfiltered_alignment.get_alignment_length() > filtered_alignment.get_alignment_length()
        assert filtered_alignment.get_alignment_length() == len(expected_filtered_sequence)
        assert filtered_alignment[0].seq == expected_filtered_sequence
   
def test_generate_and_filter_hmmer_alignment():
    #PDB ID:1ZR7_1
    sequence_database = data_path/'selected_sequences.fa'
    protein_sequence="GSWTEHKSPDGRTYYYNTETKQSTWEKPDD"
    with tempfile.NamedTemporaryFile(mode="w", prefix="dcaf_", suffix='_filtered_disk.sto') as output_handle:
        output_file = Path(output_handle.name)
        alignment_file=dca_frustratometer.align.jackhmmer(protein_sequence,output_file,sequence_database)
        assert alignment_file.exists()
        output_text = alignment_file.read_text()
        assert "# STOCKHOLM" in output_text
        
def test_create_potts_model_from_aligment():
    """
    Test to check if the Potts model is created from a filtered alignment file using pydca.
    
    The test only executes if the pydca module is installed and if not, it skips with a message.
    If the module is installed, the filtered alignment file is loaded and a Potts model is created using the plmdca function from the pydca module.
    The test then asserts that the keys 'h' and 'J' are present in the Potts model.
    """
    
    try:
        import pydca
    except ImportError:
        pytest.skip('pydca module not installed')
    
    filtered_file=data_path/'PF09696.12_gaps_filtered.fasta'
    potts_model = dca_frustratometer.dca.pydca.plmdca(str(filtered_file))
    assert 'h' in potts_model.keys()
    assert 'J' in potts_model.keys()

def test_identify_pfamID():
    """Test the get_pfamID function to ensure it correctly identifies the Pfam ID."""
    pdb_id = "6U5E"
    chain_id = "A"
    expected_pfam_id = "PF00160"

    pfam_id = dca_frustratometer.map.get_pfamID(pdb_id, chain_id)
    assert pfam_id == expected_pfam_id


def test_functional_compute_native_energy():
    """Test the functional approach to compute the native energy of a protein."""
    pdb_path = 'examples/data/1cyo.pdb'
    chain_id = 'A'
    potts_model_path = 'examples/data/PottsModel1cyoA.mat'
    expected_energy = -61.5248

    sequence = dca_frustratometer.pdb.get_sequence(pdb_path, chain_id)
    distance_matrix = dca_frustratometer.pdb.get_distance_matrix(pdb_path, chain_id, method='minimum')
    potts_model = dca_frustratometer.dca.matlab.load_potts_model(potts_model_path)
    mask = dca_frustratometer.frustration.compute_mask(distance_matrix, distance_cutoff=4, sequence_distance_cutoff=0)
    energy = dca_frustratometer.frustration.compute_native_energy(sequence, potts_model, mask)

    assert np.round(energy, 4) == expected_energy

@pytest.mark.skip
def test_OOP_compute_native_energy():
<<<<<<< HEAD
    """Test the object-oriented approach to compute the native energy of a protein."""
    pdb_path = 'examples/data/1cyo.pdb'
    chain_id = 'A'
    potts_model_path = 'examples/data/PottsModel1cyoA.mat'
    sequence_cutoff = 0
    distance_cutoff = 4
    expected_energy = -61.5248

    model = dca_frustratometer.PottsModel.from_potts_model_file(potts_model_path, pdb_path, chain_id, sequence_cutoff, distance_cutoff)
    energy = model.native_energy()

    assert np.round(energy, 4) == expected_energy

def test_fields_couplings_energy():
    """Test the PottsModel object construction and native energy calculation."""
    pdb_path = 'examples/data/1cyo.pdb'
    chain_id = 'A'
    potts_model_path = 'examples/data/PottsModel1cyoA.mat'
    distance_cutoff = 4
    sequence_cutoff = 0

    model = dca_frustratometer.PottsModel.from_potts_model_file(potts_model_path, pdb_path, chain_id, distance_cutoff, sequence_cutoff)

=======
    pdb_file = './examples/data/1cyo.pdb'
    chain = 'A'
    structure=dca_frustratometer.Structure.full_pdb(pdb_file,chain,distance_matrix_method="minimum")
    potts_model_file = './examples/data/PottsModel1cyoA.mat'
    model = dca_frustratometer.PottsModel.from_potts_model_file(structure, potts_model_file, distance_cutoff=4,
                                                                sequence_cutoff=0)
                                                                
    e = model.native_energy()
    assert np.round(e, 4) == -61.5248

def test_fields_couplings_energy():
    pdb_file = 'examples/data/1cyo.pdb'
    chain = 'A'
    structure=dca_frustratometer.Structure.full_pdb(pdb_file,chain,distance_matrix_method="minimum")
    potts_model_file = 'examples/data/PottsModel1cyoA.mat'
    model = dca_frustratometer.PottsModel.from_potts_model_file(structure, potts_model_file, distance_cutoff=4,
                                                                sequence_cutoff=0)
>>>>>>> dfc8ec72
    assert model.fields_energy() + model.couplings_energy() - model.native_energy()  < 1E-6

def test_AWSEM_native_energy():
    structure=dca_frustratometer.Structure.full_pdb(f'{_path}/../examples/data/1l63.pdb',"A")
    model=dca_frustratometer.AWSEMFrustratometer(structure)
    e = model.native_energy()
    print(e)
    assert np.round(e, 0) == -915

def test_structure_class():
    #PDB has cofactors and ions
    structure=dca_frustratometer.Structure.full_pdb(f'{_path}/../tests/data/1rnb.pdb',"A")
    test_sequence="QVINTFDGVADYLQTYHKLPNDYITKSEAQALGWVASKGNLADVAPGKSIGGDIFSNREGKLPGKSGRTWREADINYTSGFRNSDRILYSSDWLIYKTTDHYQTFTKIR"
    assert structure.sequence==test_sequence
    assert structure.distance_matrix.shape==(len(test_sequence),len(test_sequence))

@pytest.mark.skip
def test_structure_segment_class_original_indices():
    #PDB has cofactors and ions
    structure=dca_frustratometer.Structure.spliced_pdb(f'{_path}/../tests/data/3ptn.pdb',"A",seq_selection="resnum `16to41`")
    test_sequence="IVGGYTCGANTVPYQVSLNSGYHF"
    selection_CB = structure.structure.select('name CB or (resname GLY IGL and name CA)')
    resid = selection_CB.getResindices()
    assert structure.pdb_init_index==16
    assert len(structure.select_gap_indices)==2
    assert structure.sequence==test_sequence
    assert structure.distance_matrix.shape == (len(structure.sequence),len(structure.sequence))
    assert len(resid)==len(structure.sequence)

def test_structure_segment_class_absolute_indices():
    #PDB has cofactors and ions
    structure=dca_frustratometer.Structure.spliced_pdb(f'{_path}/../tests/data/3ptn.pdb',"A",seq_selection="resindex `0to23`")
    test_sequence="IVGGYTCGANTVPYQVSLNSGYHF"
    selection_CB = structure.structure.select('name CB or (resname GLY IGL and name CA)')
    resid = selection_CB.getResindices()
    assert structure.sequence==test_sequence
    assert structure.distance_matrix.shape == (len(structure.sequence),len(structure.sequence))
    assert len(resid)==len(structure.sequence)

def test_structure_segment_class_original_indices_no_repair():
    structure=dca_frustratometer.Structure.spliced_pdb(f'{_path}/../tests/data/1rnb.pdb',"A",seq_selection="resnum `2to21`",repair_pdb=False)
    test_sequence="QVINTFDGVADYLQTYHKLP"
    selection_CB = structure.structure.select('name CB or (resname GLY IGL and name CA)')
    resid = selection_CB.getResindices()
    assert structure.sequence==test_sequence
    assert structure.distance_matrix.shape == (len(structure.sequence),len(structure.sequence))
    assert len(resid)==len(structure.sequence)

def test_structure_segment_class_absolute_indices_no_repair():
    structure=dca_frustratometer.Structure.spliced_pdb(f'{_path}/../tests/data/1rnb.pdb',"A",seq_selection="resindex `0to19`",repair_pdb=False)
    test_sequence="QVINTFDGVADYLQTYHKLP"
    selection_CB = structure.structure.select('name CB or (resname GLY IGL and name CA)')
    resid = selection_CB.getResindices()
    assert structure.sequence==test_sequence
    assert structure.distance_matrix.shape == (len(structure.sequence),len(structure.sequence))
    assert len(resid)==len(structure.sequence)

def test_selected_subsequence_contact_energy_matrix():
    structure=dca_frustratometer.Structure.spliced_pdb(f'{_path}/../tests/data/4wnc.pdb',"A",seq_selection="resnum 3to26")
    model=dca_frustratometer.AWSEMFrustratometer(structure)
    assert model.potts_model['h'].shape==(24,21)

def test_selected_subsequence_burial_energy_matrix():
    structure=dca_frustratometer.Structure.spliced_pdb(f'{_path}/../tests/data/4wnc.pdb',"A",seq_selection="resnum 150to315")
    model=dca_frustratometer.AWSEMFrustratometer(structure)
    assert model.potts_model['J'].shape==(166,166,21,21)

def test_selected_subsequence_burial_energy():
    structure=dca_frustratometer.Structure.spliced_pdb(f'{_path}/../tests/data/1MBA_A.pdb',"A",seq_selection="resnum 39to146")
    model=dca_frustratometer.AWSEMFrustratometer(structure)
    selected_region_burial=model.fields_energy()
    # Energy units are in kJ/mol
    assert np.round(selected_region_burial, 2) == -377.95

# @pytest.mark.skip
def test_selected_subsequence_contact_energy():
    structure=dca_frustratometer.Structure.spliced_pdb(f'{_path}/../tests/data/1MBA_A.pdb',"A",seq_selection="resnum 39to146")
    model=dca_frustratometer.AWSEMFrustratometer(structure, distance_cutoff_contact=None)
    selected_region_contact=model.couplings_energy()
    # Energy units are in kJ/mol
    assert np.round(selected_region_contact, 2) == -149.00

def test_scores():
    pdb_file = 'examples/data/1cyo.pdb'
    chain = 'A'
    structure=dca_frustratometer.Structure.full_pdb(pdb_file,chain)
    potts_model_file = 'examples/data/PottsModel1cyoA.mat'
    model = dca_frustratometer.PottsModel.from_potts_model_file(structure, potts_model_file, distance_cutoff=4,
                                                                sequence_cutoff=0)
    assert np.round(model.scores()[30, 40], 5) == -0.02234


def test_compute_singleresidue_decoy_energy():
    aa_x = 5
    pos_x = 30
    distance_cutoff = 4
    sequence_cutoff = 0
    distance_matrix = dca_frustratometer.pdb.get_distance_matrix('examples/data/1cyo.pdb', 'A')
    potts_model = dca_frustratometer.dca.matlab.load_potts_model('examples/data/PottsModel1cyoA.mat')
    seq = dca_frustratometer.pdb.get_sequence('examples/data/1cyo.pdb', 'A')
    mask = dca_frustratometer.frustration.compute_mask(distance_matrix, distance_cutoff, sequence_cutoff)
    AA = '-ACDEFGHIKLMNPQRSTVWY'
    seq = [aa for aa in seq]
    seq[pos_x] = AA[aa_x]
    seq = ''.join(seq)
    test_energy = dca_frustratometer.frustration.compute_native_energy(seq, potts_model, mask)
    decoy_energy = dca_frustratometer.frustration.compute_decoy_energy(seq, potts_model, mask, 'singleresidue')
    assert (decoy_energy[pos_x, aa_x] - test_energy) ** 2 < 1E-16


def test_compute_mutational_decoy_energy():
    aa_x = 5
    pos_x = 30
    aa_y = 7
    pos_y = 69
    distance_cutoff = 4
    sequence_cutoff = 0
    distance_matrix = dca_frustratometer.pdb.get_distance_matrix('examples/data/1cyo.pdb', 'A')
    potts_model = dca_frustratometer.dca.matlab.load_potts_model('examples/data/PottsModel1cyoA.mat')
    seq = dca_frustratometer.pdb.get_sequence('examples/data/1cyo.pdb', 'A')
    mask = dca_frustratometer.frustration.compute_mask(distance_matrix, distance_cutoff, sequence_cutoff)
    AA = '-ACDEFGHIKLMNPQRSTVWY'
    seq = [aa for aa in seq]
    seq[pos_x] = AA[aa_x]
    seq[pos_y] = AA[aa_y]
    seq = ''.join(seq)
    test_energy = dca_frustratometer.frustration.compute_native_energy(seq, potts_model, mask)
    decoy_energy = dca_frustratometer.frustration.compute_decoy_energy(seq, potts_model, mask, 'mutational')
    assert (decoy_energy[pos_x, pos_y, aa_x, aa_y] - test_energy) ** 2 < 1E-16

@pytest.mark.xfail
def test_initialize_from_pdb():
    PFAM_id='PFxxxxx'
    pdb='file.pdb'
    expected_energy=10.0
    potts_model=dca_frustratometer.PottsModel.from_PFAM(PFAM_id)
    potts_model.set_structure(pdb)
    assert potts_model.compute_native_energy()==expected_energy


def test_from_potts_model_file():
    pass

def from_pfam_alignment():
    pass

def from_hmmer_alignment():
    pass

def from_alignment():
    pass<|MERGE_RESOLUTION|>--- conflicted
+++ resolved
@@ -174,37 +174,12 @@
 
     assert np.round(energy, 4) == expected_energy
 
-@pytest.mark.skip
 def test_OOP_compute_native_energy():
-<<<<<<< HEAD
-    """Test the object-oriented approach to compute the native energy of a protein."""
-    pdb_path = 'examples/data/1cyo.pdb'
-    chain_id = 'A'
-    potts_model_path = 'examples/data/PottsModel1cyoA.mat'
-    sequence_cutoff = 0
-    distance_cutoff = 4
-    expected_energy = -61.5248
-
-    model = dca_frustratometer.PottsModel.from_potts_model_file(potts_model_path, pdb_path, chain_id, sequence_cutoff, distance_cutoff)
-    energy = model.native_energy()
-
-    assert np.round(energy, 4) == expected_energy
-
-def test_fields_couplings_energy():
-    """Test the PottsModel object construction and native energy calculation."""
-    pdb_path = 'examples/data/1cyo.pdb'
-    chain_id = 'A'
-    potts_model_path = 'examples/data/PottsModel1cyoA.mat'
-    distance_cutoff = 4
-    sequence_cutoff = 0
-
-    model = dca_frustratometer.PottsModel.from_potts_model_file(potts_model_path, pdb_path, chain_id, distance_cutoff, sequence_cutoff)
-
-=======
-    pdb_file = './examples/data/1cyo.pdb'
+    pdb_file = 'examples/data/1cyo.pdb'
     chain = 'A'
-    structure=dca_frustratometer.Structure.full_pdb(pdb_file,chain,distance_matrix_method="minimum")
-    potts_model_file = './examples/data/PottsModel1cyoA.mat'
+    distance_matrix_method='minimum'
+    potts_model_file = 'examples/data/PottsModel1cyoA.mat'
+    structure=dca_frustratometer.Structure.full_pdb(pdb_file,chain,distance_matrix_method=distance_matrix_method)
     model = dca_frustratometer.PottsModel.from_potts_model_file(structure, potts_model_file, distance_cutoff=4,
                                                                 sequence_cutoff=0)
                                                                 
@@ -214,11 +189,11 @@
 def test_fields_couplings_energy():
     pdb_file = 'examples/data/1cyo.pdb'
     chain = 'A'
-    structure=dca_frustratometer.Structure.full_pdb(pdb_file,chain,distance_matrix_method="minimum")
+    distance_matrix_method='minimum'
     potts_model_file = 'examples/data/PottsModel1cyoA.mat'
+    structure=dca_frustratometer.Structure.full_pdb(pdb_file,chain,distance_matrix_method=distance_matrix_method)
     model = dca_frustratometer.PottsModel.from_potts_model_file(structure, potts_model_file, distance_cutoff=4,
                                                                 sequence_cutoff=0)
->>>>>>> dfc8ec72
     assert model.fields_energy() + model.couplings_energy() - model.native_energy()  < 1E-6
 
 def test_AWSEM_native_energy():
